--- conflicted
+++ resolved
@@ -63,11 +63,8 @@
 #include <asm/mman.h>
 
 #include "uhyve-cpu.h"
-<<<<<<< HEAD
 #include "uhyve-net.c"
-=======
 #include "uhyve-syscalls.h"
->>>>>>> 7ee56194
 #include "proxy.h"
 
 // define this macro to create checkpoints with KVM's dirty log
@@ -200,15 +197,11 @@
 static size_t guest_size = 0x20000000ULL;
 static uint64_t elf_entry;
 static pthread_t* vcpu_threads = NULL;
-<<<<<<< HEAD
+static int* vcpu_fds = NULL;
 static int kvm = -1, vmfd = -1, netfd = -1;
-=======
-static int* vcpu_fds = NULL;
-static int kvm = -1, vmfd = -1;
 static uint32_t no_checkpoint = 0;
 static pthread_mutex_t kvm_lock = PTHREAD_MUTEX_INITIALIZER;
 static pthread_barrier_t barrier;
->>>>>>> 7ee56194
 static __thread struct kvm_run *run = NULL;
 static __thread int vcpufd = -1;
 static __thread uint32_t cpuid = 0;
@@ -1264,7 +1257,6 @@
 
 	kvm_ioctl(vmfd, KVM_CREATE_IRQCHIP, NULL);
 
-<<<<<<< HEAD
 	str = getenv("HERMIT_NETIF");
 	if (str)
 	{
@@ -1274,8 +1266,6 @@
 	}
 
 
-	return vcpu_init(0);
-=======
 #ifdef KVM_CAP_X2APIC_API
 	// enable x2APIC support
 	struct kvm_enable_cap cap = {
@@ -1477,7 +1467,6 @@
 	}
 
 	no_checkpoint++;
->>>>>>> 7ee56194
 }
 
 int uhyve_loop(void)
